--- conflicted
+++ resolved
@@ -148,46 +148,6 @@
                 self.conn.execute("UPDATE url_to_path SET path = ? WHERE url = ?", (path, url))
                 self.conn.execute("INSERT OR IGNORE INTO completed_urls (url) VALUES (?)", (url,))
 
-<<<<<<< HEAD
-        for attempt in range(max_retries):
-            try:
-                async with self.semaphore:
-                    response = await self.session.get(url, impersonate="chrome110", timeout=3)
-                    if response.status_code == 200:
-                        content_type = response.headers.get('content-type', '').split(';')[0]
-                        if content_type.startswith('text') or url.endswith(('.php', '.pl')):
-                            return response.text, 'text/html'
-                        else:
-                            return response.content, content_type
-                    elif 500 <= response.status_code < 600:
-                        if attempt < max_retries - 1:
-                            print(f"Retrying {url} due to status {response.status_code} (attempt {attempt + 1})")
-                            await asyncio.sleep(retry_delay)
-                            retry_delay *= 2
-                            continue
-                        else:
-                            print(f"Failed to download {url} after {max_retries} attempts: Status {response.status_code}")
-                            return None, None
-                    else:
-                        print(f"Error downloading {url}: Status {response.status_code}")
-                        return None, None
-            except asyncio.TimeoutError:
-                print(f"Timeout error for {url}")
-                if attempt < max_retries - 1:
-                    await asyncio.sleep(retry_delay)
-                    retry_delay *= 2
-                    continue
-            except Exception as e:
-                print(f"Error downloading {url}: {e}")
-                if attempt < max_retries - 1:
-                    await asyncio.sleep(retry_delay)
-                    retry_delay *= 2
-                    continue
-            finally:
-                async with self.lock:
-                    self.dag.remove_node(url)
-        return None, None
-=======
     async def get_path(self, url):
         async with self.lock:
             return self.url_to_path.get(url)
@@ -234,21 +194,23 @@
             for attempt in range(max_retries):
                 try:
                     async with self.semaphore:
-                        async with self.session.get(url, timeout=10) as response:
-                            if response.status == 200:
-                                content_type = response.headers.get('content-type', '').split(';')[0]
-                                if content_type.startswith('text') or url.endswith(('.php', '.pl')):
-                                    return await response.text(), 'text/html'
-                                else:
-                                    return await response.read(), content_type
-                            elif 500 <= response.status < 600:
-                                print(f"Retrying {url} due to server error {response.status} (attempt {attempt + 1})")
+                        # Use curl-impersonate from the feature branch
+                        response = await self.session.get(url, impersonate="chrome110", timeout=10)
+                        if response.status_code == 200:
+                            content_type = response.headers.get('content-type', '').split(';')[0]
+                            if content_type.startswith('text') or url.endswith(('.php', '.pl')):
+                                return response.text, 'text/html'
+                            else:
+                                return response.content, content_type
+                        elif 500 <= response.status_code < 600:
+                            print(f"Retrying {url} due to server error {response.status_code} (attempt {attempt + 1})")
+                            if attempt < max_retries - 1:
                                 await asyncio.sleep(retry_delay)
                                 retry_delay *= 2
-                            else:
-                                print(f"Error downloading {url}: Status {response.status}")
-                                return None, None
-                except (asyncio.TimeoutError, aiohttp.ClientPayloadError) as e:
+                        else:
+                            print(f"Error downloading {url}: Status {response.status_code}")
+                            return None, None
+                except (asyncio.TimeoutError) as e: # curl_cffi might raise different exceptions
                     print(f"Network error for {url}: {type(e).__name__} (attempt {attempt + 1})")
                     if attempt < max_retries - 1:
                         await asyncio.sleep(retry_delay)
@@ -264,7 +226,6 @@
             # Ensure the DAG node is always removed once processing is complete
             async with self.dag_lock:
                 self.dag.remove_node(url)
->>>>>>> 7463fa50
 
     def get_file_path(self, url):
         parsed_url = urlparse(url)
@@ -380,16 +341,8 @@
         if not await self.state.is_visited(self.start_url):
             await self.task_queue.put((0, 0, self.start_url, None))
 
-<<<<<<< HEAD
         async with AsyncSession() as session:
             self.session = session
-=======
-        # Create client session with optimal settings
-        connector = aiohttp.TCPConnector(limit=self.max_connections, ttl_dns_cache=300)
-        timeout = aiohttp.ClientTimeout(total=600)
-        
-        async with aiohttp.ClientSession(connector=connector, timeout=timeout, json_serialize=ujson.dumps) as self.session:
->>>>>>> 7463fa50
             tasks = set()
             try:
                 while not self.task_queue.empty() or tasks:
@@ -401,29 +354,6 @@
                         if url in self.state.completed_urls:
                             continue
 
-                        # Avoid processing already visited urls
-                        if url in self.visited_urls:
-                            continue
-                            
-<<<<<<< HEAD
-                        async with self.lock:
-                            # Mark as visited before processing
-                            self.visited.insert(url, "True")
-                            self.visited_urls.add(url)
-                            self.save_state()  # Save state when adding new URLs
-                        
-                        task = asyncio.create_task(self.process_url(url, tag_info, count))
-                        tasks.add(task)
-
-                    if tasks:
-                        # Wait for at least one task to complete
-                        done, tasks = await asyncio.wait(tasks, return_when=asyncio.FIRST_COMPLETED)
-                        for task in done:
-                            try:
-                                await task
-                            except Exception as e:
-                                print(f"Task error: {e}")
-=======
                         # Create a task for any URL that is in the queue and not completed.
                         # The logic to prevent duplication is now handled before items are added to the queue.
                         task = asyncio.create_task(self.process_url(url, tag_info, count))
@@ -438,7 +368,6 @@
                             await task
                         except Exception as e:
                             print(f"Task error: {e}")
->>>>>>> 7463fa50
             except KeyboardInterrupt:
                 print("\nDownload interrupted. Progress will be saved.")
             except Exception as e:
@@ -468,14 +397,6 @@
                 if not await self.state.is_visited(img_url):
                     img_tasks.append(self.download_and_save_image(img_url, img_tag, url))
 
-<<<<<<< HEAD
-            # Process links and add to queue
-            links = self.process_links(soup, url)
-            async with self.lock:
-                for priority, new_url, new_tag_info in links:
-                    if self.dag.add_edge(url, new_url) and new_url not in self.visited_urls:
-                        await self.task_queue.put((priority, count + 1, new_url, new_tag_info))
-=======
             # Process links, atomically mark as visited, and add to queue
             links = await self.process_links(soup, url)
             for priority, new_url, new_tag_info in links:
@@ -485,7 +406,6 @@
                         self.dag.add_edge(url, new_url)
                     await self.task_queue.put((priority, count + 1, new_url, new_tag_info))
                     await self.save_state_if_needed()
->>>>>>> 7463fa50
 
             # Rewrite links to use relative paths
             for tag in soup.find_all(['a', 'link', 'img', 'script']):
@@ -531,8 +451,5 @@
                 if new_relative_path:
                     img_tag['src'] = new_relative_path
                 else:
-<<<<<<< HEAD
-=======
                     # Fallback for when path isn't in state yet
->>>>>>> 7463fa50
                     img_tag['src'] = os.path.relpath(self.get_file_path(img_url), os.path.dirname(self.get_file_path(parent_url)))